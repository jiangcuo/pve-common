<<<<<<< HEAD
libpve-common-perl (8.1.0-1) bookworm; urgency=medium

  * tools: remove mknod syscall#

 -- Jiangcuo <jiangcuo@bingsin.com>  Tue, 21 Nov 2023 13:04:21 +0100
=======
libpve-common-perl (8.1.1) bookworm; urgency=medium

  * fix #5141: network parser: fix accidental RE result re-use and add tests

  * network tests: switch to ifupdown2

  * network parser: iterate deterministically

  * schema: fixup description vs format_description in remote_format

  * add PVE::Systemd::is_unit_active

  * ticket: remove fallback for SHA1-base64 CSRF prevention tokens

  * expose SYS_prctl

 -- Proxmox Support Team <support@proxmox.com>  Wed, 06 Mar 2024 12:03:00 +0100
>>>>>>> 10349969

libpve-common-perl (8.1.0) bookworm; urgency=medium

  * tools: Add mknod syscall#

  * tools: Add mount flag constants

  * json schema: implement support for 'oneOf' schema

  * section config: allow (opt-in) full property-isolation for plugins

 -- Proxmox Support Team <support@proxmox.com>  Tue, 21 Nov 2023 13:04:21 +0100

libpve-common-perl (8.0.10) bookworm; urgency=medium

  * pbs client: add 'tar' parameter to file_restore_extract

  * fix #4162: added `Auto-Submitted` header to email body

 -- Proxmox Support Team <support@proxmox.com>  Tue, 07 Nov 2023 08:58:23 +0100

libpve-common-perl (8.0.9) bookworm; urgency=medium

  * section config: fix handling unknown sections with arrays which
    broke the jobs configuration when running 'qm destroy ID --purge'.

  * tools: improve error handling for run with timeout helpers.

  * tools: allow forcing UTF-8 encoding in file set contents helper.

 -- Proxmox Support Team <support@proxmox.com>  Mon, 11 Sep 2023 13:46:15 +0200

libpve-common-perl (8.0.8) bookworm; urgency=medium

  * fix #4849: download file from url: add opt parameter for a decompression
    command

  * ldap: handle errors explicitly to improve user visible error messages

  * section config: allow base properties for 'createSchema' and
    'updateSchema'

 -- Proxmox Support Team <support@proxmox.com>  Fri, 11 Aug 2023 13:25:04 +0200

libpve-common-perl (8.0.7) bookworm; urgency=medium

  * schema: increase pve-config-digest maxLength to 64

 -- Proxmox Support Team <support@proxmox.com>  Mon, 24 Jul 2023 11:55:39 +0200

libpve-common-perl (8.0.6) bookworm; urgency=medium

  * network: cope with non-existing interfaces config when getting local IPs

  * run with timeout: return if timeout happened in list context

 -- Proxmox Support Team <support@proxmox.com>  Sat, 01 Jul 2023 19:24:06 +0200

libpve-common-perl (8.0.5) bookworm; urgency=medium

  * api dump: ignore proxyto_callback code refs

 -- Proxmox Support Team <support@proxmox.com>  Sat, 17 Jun 2023 13:58:23 +0200

libpve-common-perl (8.0.4) bookworm; urgency=medium

  * read firstline helper: only map ENOENT to undef, raise error otherwise

  * ldap: fail authentication if DN is emptyu

  * syslog: map cut-off priority level 'warn' to 'warning' as convenience, we
    use the former in quite some places already.

  * fix #4778: fix recent regression with boolean type check for JSON
    parameters over the API

  * schema: explicitly set min/max for VMID option, which then propagates into
    our API viewer tool, pointing our actual valid range out more prominently
    to users and external developers.

 -- Proxmox Support Team <support@proxmox.com>  Fri, 16 Jun 2023 10:29:19 +0200

libpve-common-perl (8.0.3) bookworm; urgency=medium

  * implement array support for section configs

  * drop support for the '-alist' format

 -- Proxmox Support Team <support@proxmox.com>  Wed, 07 Jun 2023 13:51:34 +0200

libpve-common-perl (8.0.2) bookworm; urgency=medium

  * schema: add support for array parameter in api calls, cli and config

  * schema: improve description of bwlimit parameter

  * remove unused SysFSTools::pci_cleanup_mdev_device

 -- Proxmox Support Team <support@proxmox.com>  Wed, 07 Jun 2023 13:12:18 +0200

libpve-common-perl (8.0.1) bookworm; urgency=medium

  * cli usage: remove extra newlines before descriptions

  * d/control: record dependency on libanyevent-perl

 -- Proxmox Support Team <support@proxmox.com>  Fri, 19 May 2023 14:39:05 +0200

libpve-common-perl (8.0.0) bookworm; urgency=medium

  * re-build for Debian 12 Bookworm based release series

 -- Proxmox Support Team <support@proxmox.com>  Mon, 08 May 2023 15:12:53 +0200

libpve-common-perl (7.4-1) bullseye; urgency=medium

  * REST & CLI handler: minimize scope of no-strict-refs exemption

  * cert: fix invalid CSR version

  * partially fix #1454: meminfo: also return arcsize

  * cgroup: allow one to set the memory.high CGv2 knob too

 -- Proxmox Support Team <support@proxmox.com>  Wed, 26 Apr 2023 12:23:26 +0200

libpve-common-perl (7.3-4) bullseye; urgency=medium

  * fix #4615: REST environment: improve AnyEvent detectíon in child cleanup

 -- Proxmox Support Team <support@proxmox.com>  Mon, 27 Mar 2023 10:36:41 +0200

libpve-common-perl (7.3-3) bullseye; urgency=medium

  * fix #4299: network: check the interface specific sysfs path to detect if
    IPv6 is disabled, as the global one might be available either way

  * certificate: add helper to check if cert and key match

  * API REST environment: postpone worker process collection on SIGCHLD if
    it's likely that the process runs in an AnyEvent loop to avoid a race
    resulting in failure to update the active task list

  * section config: add helper for deleting keys from a entry

  * certificate: actually print openssl errors

 -- Proxmox Support Team <support@proxmox.com>  Thu, 16 Mar 2023 16:35:39 +0100

libpve-common-perl (7.3-2) bullseye; urgency=medium

  * fix #4299: check full path to 'disable_ipv6' file in case ipv6 is disabled
    but the directory for it exists

  * add callback based filtering for dump_logfile and add a stateful variant
    usable for multiple files via handles

 -- Proxmox Support Team <support@proxmox.com>  Fri, 27 Jan 2023 10:28:32 +0100

libpve-common-perl (7.3-1) bullseye; urgency=medium

  * network: fix learning-on check for adding and deleting FDB entries

  * dump logfile: return whole log file if `limit` parameter is `0`

 -- Proxmox Support Team <support@proxmox.com>  Thu, 24 Nov 2022 17:12:56 +0100

libpve-common-perl (7.2-8) bullseye; urgency=medium

  * pbs client: use 25s timeout and add extra-params

  * network: support adding fdb directly in tap_plug

 -- Proxmox Support Team <support@proxmox.com>  Sun, 20 Nov 2022 16:26:19 +0100

libpve-common-perl (7.2-7) bullseye; urgency=medium

  * job registry: avoid injecting the section id unconditionally in
    configs

  * network: tap plug: auto-disable learning if `bridge-disable-mac-
    learning` option is set on the underlying Linux bridge; modern VM/CT
    management stack adds the MAC then manually to the forwarding DB (FDB) on
    start or (migration-)resume.

 -- Proxmox Support Team <support@proxmox.com>  Sun, 13 Nov 2022 15:53:53 +0100

libpve-common-perl (7.2-6) bullseye; urgency=medium

  * section config: optionally support unknown types so that a local plugin
    can edit their own entries without needing to understand all possible
    types in a configuration backed by the section config format.

  * move the scheduled job base config & registry over from pve-manager as
    PVE::Job::Registry for better reuse

 -- Proxmox Support Team <support@proxmox.com>  Sat, 12 Nov 2022 16:04:59 +0100

libpve-common-perl (7.2-5) bullseye; urgency=medium

  * schema: take over 'pve-targetstorage' option

  * cgroup: change cpu shares: drop ignored $cgroupv1_default parameter

 -- Proxmox Support Team <support@proxmox.com>  Mon, 07 Nov 2022 16:05:10 +0100

libpve-common-perl (7.2-4) bullseye; urgency=medium

  * pbs client: drop namespace parameter in backup_fs_tree

  * pbs client: deprecate explicit namespace parameters in favor of requiring
    it to be configured on instantiation

  * pbs client: use the configured namespace as default instead of the root
    namespace where the namespace parameter is optional

  * pbs client: suppress meaningless "data: null" output when removing snapshots

  * pbs client: do not consider deleting a non-existent password an error

  * cgroup: move get_cpuunits helper from qemu-server as clamp_cpu_shares

 -- Proxmox Support Team <support@proxmox.com>  Fri, 04 Nov 2022 14:06:28 +0100

libpve-common-perl (7.2-3) bullseye; urgency=medium

  * proc fs tools: handle proc/stat without guest values

  * sysfs: get name from mediated device types, if any

  * network: improve setting MTU of TAP devices if re-plugged on a different
    bridge or if used with OVS

  * remove PVE::Subscription and friends, replaced by common rust
    implementation

  * cgroup: get mode by checking /sys/fs/cgroup mount point

 -- Proxmox Support Team <support@proxmox.com>  Mon, 19 Sep 2022 11:30:30 +0200

libpve-common-perl (7.2-2) bullseye; urgency=medium

  * tools: use int() on all integer syscall parameters to avoid that
    stringification leads to using the address as argument, fixing among
    other things CT restore with custom id mappings

 -- Proxmox Support Team <support@proxmox.com>  Fri, 20 May 2022 14:01:17 +0200

libpve-common-perl (7.2-1) bullseye; urgency=medium

  * pbs-client: namespace support

 -- Proxmox Support Team <support@proxmox.com>  Thu, 12 May 2022 14:42:37 +0200

libpve-common-perl (7.1-6) bullseye; urgency=medium

  * json schema: allow to export print_property_string

  * formatter: render duration: support autolimiting accurarcy

  * SysFSTools: factor out normalizing the PCI domain

  * REST handler: get property description: escape curly braces for asciidoc

 -- Proxmox Support Team <support@proxmox.com>  Thu, 28 Apr 2022 16:40:34 +0200

libpve-common-perl (7.1-5) bullseye; urgency=medium

  * network: fix default of new bridge learning flag

 -- Proxmox Support Team <support@proxmox.com>  Fri, 18 Mar 2022 10:13:48 +0100

libpve-common-perl (7.1-4) bullseye; urgency=medium

  * REST environment: allow export of log_warn

  * RESTenv: fork worker: fallback to root@pam for task log user-id

  * network: add support for disabling bridge learning on tap|veth|fwln
    ports

  * inotify: add bridge-disable-mac-learning option to bridges.

  * sysfs tools: allow longer pci domains

  * switch to using Proxmox::RS::CalendarEvent

 -- Proxmox Support Team <support@proxmox.com>  Thu, 17 Mar 2022 14:10:58 +0100

libpve-common-perl (7.1-3) bullseye; urgency=medium

  * add 'map_id' helper for ID maps

 -- Proxmox Support Team <support@proxmox.com>  Wed, 09 Feb 2022 18:36:44 +0100

libpve-common-perl (7.1-2) bullseye; urgency=medium

  * calendar event: base on more capable rust implementation via perlmod

  * procfs statistics:
    + initialize all fields to 0
    + subtract guest && guest_nice from user && nice time similar to other
      metric tools like htop or telegraf
    + add irq/softirq/steal to total used cpu
    + use total of all non-idle fields to compute percentage

 -- Proxmox Support Team <support@proxmox.com>  Thu, 13 Jan 2022 17:13:27 +0100

libpve-common-perl (7.0-14) bullseye; urgency=medium

  * schema: rename 'storagepair' format to 'storage-pair'

  * schema: add 'pve-bridge-id' option, format and pair

  * schema: add 'proxmox-remote' format and option

 -- Proxmox Support Team <support@proxmox.com>  Thu, 11 Nov 2021 12:33:48 +0100

libpve-common-perl (7.0-13) bullseye; urgency=medium

  * getxattr: trim the returned buffer to the correct size

  * Ticket: uri-escape colons

 -- Proxmox Support Team <support@proxmox.com>  Wed, 10 Nov 2021 11:50:51 +0100

libpve-common-perl (7.0-12) bullseye; urgency=medium

  * safe_read_from: bump default size limit to 1 MiB to match pmxcfs

  * cgroup: cpu quota: fix resetting period length for v1

  * cgroup v2: io stats: fix parsing disk writes

 -- Proxmox Support Team <support@proxmox.com>  Sun, 07 Nov 2021 21:36:08 +0100

libpve-common-perl (7.0-11) bullseye; urgency=medium

  * tempfile: improve base path selection, use user-specific rundir if
    available, fallback to `/tmp` if that's not the case and the process
    doesn't run under the root UID

  * tools: add set/get xattr methods to expose the syscalls with the same name

 -- Proxmox Support Team <support@proxmox.com>  Tue, 19 Oct 2021 09:35:38 +0200

libpve-common-perl (7.0-10) bullseye; urgency=medium

  * net: get local ip: catch any error from get_reachable_networks

  * inotify: network: detect "allow-auto" as "auto" synonym

  * subscription: switch verification domain over to shop.proxmox.com

  * inotify: network: improve "allow-hotplug" & "auto" interaction by mapping
    the former to the later (for now).

 -- Proxmox Support Team <support@proxmox.com>  Wed, 29 Sep 2021 10:01:09 +0200

libpve-common-perl (7.0-9) bullseye; urgency=medium

  * fix #2368: network: extend infiniband recognition in regex

  * net: ip from host: avoid using an undefined variable in error message

  * net: add helpers to get all reachable networks

 -- Proxmox Support Team <support@proxmox.com>  Sat, 18 Sep 2021 14:51:44 +0200

libpve-common-perl (7.0-6) bullseye; urgency=medium

  * fix #2831: never set bridge_fd to 0 with STP on

  * ProcFSTools: read_proc_stat: add more cpu stats from /proc/stat

 -- Proxmox Support Team <support@proxmox.com>  Fri, 6 Aug 2021 13:52:37 +0200

libpve-common-perl (7.0-5) bullseye; urgency=medium

  * fix #3527: cgroup: drop file buffers from memory usage

 -- Proxmox Support Team <support@proxmox.com>  Wed, 14 Jul 2021 11:50:46 +0200

libpve-common-perl (7.0-4) bullseye; urgency=medium

  * tools: add upid_normalize_status_type helper

  * JSON schema: add pve-task-status-type format

  * fix #3153: INotify: adding comment of interface to inet6 section when this
    is the only section

 -- Proxmox Support Team <support@proxmox.com>  Mon, 28 Jun 2021 14:57:20 +0200

libpve-common-perl (7.0-3) bullseye; urgency=medium

  * SysFSTools: add verbose flag to pci_device_info

  * systemd: allow setting SendSIGKILL and TimeoutStopUSec dbus properties

 -- Proxmox Support Team <support@proxmox.com>  Wed, 23 Jun 2021 12:07:55 +0200

libpve-common-perl (7.0-2) bullseye; urgency=medium

  * inotify: read network interfaces: add vlan-id and vlan-raw-device on dot
    notation vlan interfaces

  * network: is_ip_in_cidr: correctly handle the CIDR being a singleton range
    (e.g. /32 for IPv4)

  * network: add canonical_ip abd unique_ips helper

  * tools: add download_file_from_url, upid_status_is_error and renameat2 helper

 -- Proxmox Support Team <support@proxmox.com>  Thu, 17 Jun 2021 16:41:53 +0200

libpve-common-perl (7.0-1) bullseye; urgency=medium

  * re-build for Debian 11 Bullseye based releases

 -- Proxmox Support Team <support@proxmox.com>  Sun, 09 May 2021 17:29:22 +0200

libpve-common-perl (6.4-3) pve pmg; urgency=medium

  * daemon: explicitly bind to the general wildcard address and fall back to
    the IPv4 one if socket creation fails, as then IPv6 is highly probable
    disabled for the setup

 -- Proxmox Support Team <support@proxmox.com>  Fri, 07 May 2021 16:24:29 +0200

libpve-common-perl (6.4-2) pve pmg; urgency=medium

  * INotify: add support for a loopback like "dummy" interfaces type required
    for bgp with multipath/ecmp to have a unique src ip

  * REST handler: make potentially resource intensive API return validation
    opt-in, enable it only in the CLI handler by default. It was not really
    useful anyway, and most of the time we had false positives due to the
    schema missing some optional property.

 -- Proxmox Support Team <support@proxmox.com>  Mon, 26 Apr 2021 19:34:21 +0200

libpve-common-perl (6.4-1) pve pmg; urgency=medium

  * cli: get options: don't set optional positional params to `undef`

  * JSONSchema: don't cycle-check 'download' responses

  * daemon: create_reusable_socket: listen on IPv6 and IPv4

  * PBS client: add file-restore helper

  * allow workers to log and count warnings, providing the WARNING finish-state
    for tasks which encounered some non-fatal problems

 -- Proxmox Support Team <support@proxmox.com>  Fri, 23 Apr 2021 14:59:51 +0200

libpve-common-perl (6.3-5) pve pmg; urgency=medium

  * network: get_local_ip_from_cidr: filter to only return unique IPs

  * format: fix render_bytes with CLIFormatter

 -- Proxmox Support Team <support@proxmox.com>  Tue, 09 Mar 2021 08:35:04 +0100

libpve-common-perl (6.3-4) pve pmg; urgency=medium

  * sendmail: use more complete email regex and shellquote

  * register email-or-username format

  * fix #3259: always free certificate file after reading it

 -- Proxmox Support Team <support@proxmox.com>  Fri, 19 Feb 2021 15:50:16 +0100

libpve-common-perl (6.3-3) pve pmg; urgency=medium

  * SectionConfig: parse_config: add errors to result

  * extract PVE::Format from PVE::CLIFormatter for reuse

  * add CGroup CPU/IO/Memory pressure stats helpers

 -- Proxmox Support Team <support@proxmox.com>  Mon, 08 Feb 2021 16:09:09 +0100

libpve-common-perl (6.3-2) pve pmg; urgency=medium

  * PBS client: add helper method to get a repository url easier

  * tools: add extract_sensitive_params

 -- Proxmox Support Team <support@proxmox.com>  Thu, 03 Dec 2020 16:53:17 +0100

libpve-common-perl (6.3-1) pve pmg; urgency=medium

  * subscription: use more specific machine repo definition for Proxmox VE and
    Proxmox Mail Gateway, to improve co-installability of all products.

  * network: ignore vlan-id if already specified by "iface.X" notation

 -- Proxmox Support Team <support@proxmox.com>  Fri, 27 Nov 2020 15:30:18 +0100

libpve-common-perl (6.2-6) pve pmg; urgency=medium

  * rest: register method: allow minus in path template parameter names

 -- Proxmox Support Team <support@proxmox.com>  Tue, 17 Nov 2020 16:07:53 +0100

libpve-common-perl (6.2-5) pve pmg; urgency=medium

  * move over CGroup handling code for reuse

  * move over Proxmox Backup Sercer client helper module for reuse

 -- Proxmox Support Team <support@proxmox.com>  Tue, 17 Nov 2020 14:29:13 +0100

libpve-common-perl (6.2-4) pve pmg; urgency=medium

  * fix #3108: properly check IPv6 local address

  * systemd: add helpers for parsing unit files

  * network config parser: allow bond of bond

  * ProcFSTools: add helper methods to read CPU/Memory/IO pressure metrics

 -- Proxmox Support Team <support@proxmox.com>  Thu, 05 Nov 2020 10:55:57 +0100

libpve-common-perl (6.2-3) pve pmg; urgency=medium

  * properly encode CLI tool's output when using YAML output-format via
    YAML::XS

  * fix the behavior of the sync_mountpoint helper and improve its error
    propagation

 -- Proxmox Support Team <support@proxmox.com>  Fri, 18 Sep 2020 17:33:56 +0200

libpve-common-perl (6.2-2) pve pmg; urgency=medium

  * sendmail helper: only send multipart if necessary

  * sendmail helper: allow empty display name in "from" field

  * CLI option parser: allow ommiting optional positional arguemnts, if there's
    no ambiguity about it.

 -- Proxmox Support Team <support@proxmox.com>  Mon, 07 Sep 2020 10:01:03 +0200

libpve-common-perl (6.2-1) pve pmg; urgency=medium

  * file get contents: bump default size limit to 512k to match pmxcfs max file
    size

  * run command helper: improve performance for logging and long lines

  * run command helper: fix matching of \r\n line ending

 -- Proxmox Support Team <support@proxmox.com>  Wed, 19 Aug 2020 12:29:06 +0200

libpve-common-perl (6.1-5) pve pmg; urgency=medium

  * JSONSchema: add format validator support and cleanup check_format

  * sendmail: separate 'mailto' list from the rest of the parameters

 -- Proxmox Support Team <support@proxmox.com>  Tue, 07 Jul 2020 19:26:58 +0200

libpve-common-perl (6.1-4) pve pmg; urgency=medium

  * fix #2374: bridge-ports is assumed to be defined

  * schema: register timezone format and add verification method

  * fix #2796: debian/postinst: check for existing /etc/aliases

 -- Proxmox Support Team <support@proxmox.com>  Fri, 03 Jul 2020 14:16:49 +0200

libpve-common-perl (6.1-3) pve pmg; urgency=medium

  * network: vlan-aware bridge: fix PVID when trunks are defined

  * Add total sum of physical CPU core count to CPU info used by node status
    API call

  * netowrk: always autostart bond slaves interfaces

 -- Proxmox Support Team <support@proxmox.com>  Mon, 08 Jun 2020 17:37:11 +0200

libpve-common-perl (6.1-2) pve pmg; urgency=medium

  * fix adding VLAN trunks to virtual guests NICs

 -- Proxmox Support Team <support@proxmox.com>  Sat, 09 May 2020 21:00:29 +0200

libpve-common-perl (6.1-1) pve pmg; urgency=medium

  * fix #2696: avoid 'undefined value' warning in unkown commands

  * ProcFSTools: fix read_meminfo without KSM

  * network: fix adding vlan tags to bridge

 -- Proxmox Support Team <support@proxmox.com>  Wed, 06 May 2020 12:14:19 +0200

libpve-common-perl (6.0-20) pve pmg; urgency=medium

  * network: replace system() with run_command()

  * acme: split out into new package proxmox-acme-perl

 -- Proxmox Support Team <support@proxmox.com>  Mon, 20 Apr 2020 10:03:53 +0200

libpve-common-perl (6.0-19) pve pmg; urgency=medium

  * cpuset: cgroupv2 support and cleanup/refactor

  * cpuset: allow empty cpusets

  * JSONSchema: add acme-plugin-format

  * JSONSchema: add idmap parser and storagepair format

 -- Proxmox Support Team <support@proxmox.com>  Sat, 04 Apr 2020 19:55:24 +0200

libpve-common-perl (6.0-18) pve pmg; urgency=medium

  * ldap: add optional classes to query_users and use them to filter

  * ldap: optionally save group name by attribute

 -- Proxmox Support Team <support@proxmox.com>  Sat, 21 Mar 2020 16:49:47 +0100

libpve-common-perl (6.0-17) pve pmg; urgency=medium

  * inotify: ensure backwards compatibility on interface read

  * normalize cidr, address and netmask entries.

 -- Proxmox Support Team <support@proxmox.com>  Fri, 13 Mar 2020 12:24:58 +0100

libpve-common-perl (6.0-16) pve pmg; urgency=medium

  * notify: fix compatibility when address and netmask got passed separately on
    write

 -- Proxmox Support Team <support@proxmox.com>  Thu, 12 Mar 2020 16:15:17 +0100

libpve-common-perl (6.0-15) pve pmg; urgency=medium

  * inotify: read interfaces: avoid uninitialized value access

  * RESTHandler getopt_usage: schema properties can be optional

  * add ldap-simple-attr format from Proxmox Mailgateway for reuse

 -- Proxmox Support Team <support@proxmox.com>  Mon, 09 Mar 2020 17:01:42 +0100

libpve-common-perl (6.0-14) pve pmg; urgency=medium

  * INotify: use 'auto' for ovs interfaces with ifupdown2

  * INotify : fix OVSBond and OvsintPort order, and add more tests

 -- Proxmox Support Team <support@proxmox.com>  Sat, 07 Mar 2020 17:51:16 +0100

libpve-common-perl (6.0-13) pve pmg; urgency=medium

  * INotify: fix mtu check and add test

  * INotify : check_bridge : fix bridge-ports with vlan tagged interface

  * zsh-completion: Add missing "options end here flag" to compadd

  * get_ip_from_hostname: check all address we get from getaddrinfo_all for non-local IP

  * INotify: use cidr for address on config change

  * partially fix #2618: increase maximum port for spice to 61999

  * add LDAP Wrapper code from Mailgateway

 -- Proxmox Support Team <support@proxmox.com>  Wed, 04 Mar 2020 15:44:15 +0100

libpve-common-perl (6.0-12) pve pmg; urgency=medium

  * systemd: add un-/escape_unit helpers

  * procfs: add check_kernel_release

 -- Proxmox Support Team <support@proxmox.com>  Fri, 31 Jan 2020 10:32:59 +0100

libpve-common-perl (6.0-11) pve pmg; urgency=medium

  * ACME: use GET-as-POST call for compatibility with new API authorization
    requirements

  * API schema: add 'allowtoken' property

  * INotify network: improve vlan interface parsing

 -- Proxmox Support Team <support@proxmox.com>  Tue, 28 Jan 2020 11:33:21 +0100

libpve-common-perl (6.0-10) pve pmg; urgency=medium

  * INotify: add "bond-primary" and "ovs_mtu" option

  * INotify: allow vlan tagged bridge interface on non-vlanaware bridge

  * INotify: forbid ip address on bridged interface.

  * generate_csr: allow to set CN explicitly

 -- Proxmox Support Team <support@proxmox.com>  Mon, 13 Jan 2020 17:51:58 +0100

libpve-common-perl (6.0-9) pve pmg; urgency=medium

  * add kernel_version helper to ProcFSTools

 -- Proxmox Support Team <support@proxmox.com>  Sat, 23 Nov 2019 16:15:10 +0100

libpve-common-perl (6.0-8) pve pmg; urgency=medium

  * fix Tools::df for big storage usage values

  * ProcFSTools: include ppid in read_proc_pid_stat

  * add new Kernel mount API wrappers and constants

  * ysFSTools: do not assume PCI domain 0000

 -- Proxmox Support Team <support@proxmox.com>  Wed, 20 Nov 2019 18:43:05 +0100

libpve-common-perl (6.0-7) pve pmg; urgency=medium

  * cert: add fingerprint helper

  * JSONSchema: add pve-tag format

 -- Proxmox Support Team <support@proxmox.com>  Fri, 08 Nov 2019 12:48:29 +0100

libpve-common-perl (6.0-6) pve pmg; urgency=medium

  * fix #2433: add new TFA-secret format and support longer secrets

 -- Proxmox Support Team <support@proxmox.com>  Tue, 29 Oct 2019 08:07:29 +0100

libpve-common-perl (6.0-5) pve pmg; urgency=medium

  * fix #2339: Handle multiple blank lines correctly in SectionConfig

  * add postinst hook to fix /etc/aliases whitespace error~

  * network: add uplink-id option

  * network: use 'allow-ovs' instead of 'auto' for OVSBridge to fix race
    with the then generated systemd ifup@.service on startup

  * network: handle autostart setting for OVS interfaces

 -- Proxmox Support Team <support@proxmox.com>  Fri, 20 Sep 2019 16:38:39 +0200

libpve-common-perl (6.0-4) pve pmg; urgency=medium

  * fix #2303: detect IPs of p2p interfaces

  * CLIHandler: consider all valid prefixes again for completion

  * Tools: add fchownat syscall

 -- Proxmox Support Team <support@proxmox.com>  Sat, 17 Aug 2019 11:31:24 +0200

libpve-common-perl (6.0-3) pve pmg; urgency=medium

  * cert: add public key type and size to info and JSON schema

  * include all available CPU flags in read_cpuinfo

  * add array_intersect method

 -- Proxmox Support Team <support@proxmox.com>  Tue, 23 Jul 2019 09:14:58 +0200

libpve-common-perl (6.0-2) pve pmg; urgency=medium

  * systemd: add wait_for_unit_removed helper

  * add fallback for CSRF token recognition

  * use hmac_sha256 when assembling CSRF token

 -- Proxmox Support Team <support@proxmox.com>  Mon, 24 Jun 2019 17:16:28 +0200

libpve-common-perl (6.0-1) pve pmg; urgency=medium

  * print defaulttxt as sprintf parameter

  * inotify: network/interfaces: fix 'Use of uninitialized value' for netmask

 -- Proxmox Support Team <support@proxmox.com>  Fri, 14 Jun 2019 20:28:56 +0200

libpve-common-perl (6.0-0+2) pve pmg; urgency=medium

  * fix authentication over spice client by ensuring ticket does not use an
    undefined variable

 -- Proxmox Support Team <support@proxmox.com>  Thu, 23 May 2019 13:00:15 +0200

libpve-common-perl (6.0-0+1) pve pmg; urgency=medium

  * bump version for buster

 -- Proxmox Support Team <support@proxmox.com>  Thu, 16 May 2019 17:10:47 +0200

libpve-common-perl (5.0-52) unstable; urgency=medium

  * INotify: map address and netmask also to IP/CIDR while parsing
    network interfaces

  * print api res: always allow result to be undef if optional

  * prevent adding options through autovivification in SectionConfig based
    modules

  * sort keys for stabillity when dumping config through JSONSchema

 -- Proxmox Support Team <support@proxmox.com>  Wed, 15 May 2019 14:14:02 +0200

libpve-common-perl (5.0-51) unstable; urgency=medium

  * Tools: add setresuid syscall

 -- Proxmox Support Team <support@proxmox.com>  Thu, 18 Apr 2019 11:04:23 +0000

libpve-common-perl (5.0-50) unstable; urgency=medium

  * JSONSchema: fix units of bwlimit property

  * add u2f challenge accessors and request host to RESTEnvironment

 -- Proxmox Support Team <support@proxmox.com>  Wed, 03 Apr 2019 13:53:12 +0200

libpve-common-perl (5.0-49) unstable; urgency=medium

  * JSONSchema: register pve-snapshot-name here to avoid cyclic
    dependencies

 -- Proxmox Support Team <support@proxmox.com>  Thu, 21 Mar 2019 12:50:26 +0100

libpve-common-perl (5.0-48) unstable; urgency=medium

  * JSONSchema: add 'mac-addr' standard option

  * JSONSchema: Adapt MAC address format to unicast

  * fix #2111: regex match for email addresses

 -- Proxmox Support Team <support@proxmox.com>  Thu, 14 Mar 2019 09:51:35 +0100

libpve-common-perl (5.0-47) unstable; urgency=medium

  * partially fix #2023: Switch to https for yubico.com API

  * Fix 1891: Add zsh command completion generator

 -- Proxmox Support Team <support@proxmox.com>  Wed, 20 Feb 2019 12:23:56 +0100

libpve-common-perl (5.0-46) unstable; urgency=medium

  * add missing dependency on libhttp-daemon-perl, libhttp-manager-perl

 -- Proxmox Support Team <support@proxmox.com>  Mon, 11 Feb 2019 10:54:52 +0100

libpve-common-perl (5.0-45) unstable; urgency=medium

  * Tools: add fsync sycall

  * Tools: add dev_t_major/minor

 -- Proxmox Support Team <support@proxmox.com>  Mon, 04 Feb 2019 11:43:21 +0100

libpve-common-perl (5.0-44) unstable; urgency=medium

  * JSONSchema: Add format for MAC address verification

  * fix defaults for standard_output_options

 -- Proxmox Support Team <support@proxmox.com>  Tue, 22 Jan 2019 11:51:59 +0100

libpve-common-perl (5.0-43) unstable; urgency=medium

  * fix #1956: return controlling terminal to parent

  * Tools: cope with '0' in split_list

  * network: fix setting MTU on veth pair

  * SysFSTools: add helpers for mediated PCI devices

  * SysFSTools: allow one to return verbose information from lspci

 -- Proxmox Support Team <support@proxmox.com>  Thu, 22 Nov 2018 11:19:46 +0100

libpve-common-perl (5.0-42) unstable; urgency=medium

  * fix #1548: replace perl use vars with our

  * introduce SysFSTools

 -- Proxmox Support Team <support@proxmox.com>  Mon, 19 Nov 2018 13:45:54 +0100

libpve-common-perl (5.0-41) unstable; urgency=medium

  * fix #1938: increase filesize limit for /proc/mounts

  * inotify: network/interfaces: add support for 802.1ad stacked vlans

  * build: split deb target into deb and src

  * fix #1963: don't do day-time related math on time stamps

 -- Proxmox Support Team <support@proxmox.com>  Wed, 31 Oct 2018 14:58:42 +0100

libpve-common-perl (5.0-40) unstable; urgency=medium

  * minor fixup for startup order code

 -- Proxmox Support Team <support@proxmox.com>  Tue, 25 Sep 2018 11:33:34 +0200

libpve-common-perl (5.0-39) unstable; urgency=medium

  * fix #1914: CLIFormatter: check also for existence of type

  * generate_usage_str: do not group sub-commands

  * run_fork_with_timeout: handle SIGTERM

  * intoify: improve mtu/bridgebort checks

  * api_dump_full: reduce enumerated options to a single one

  * inotify: add methods for reading/writing /etc/hosts

 -- Proxmox Support Team <support@proxmox.com>  Thu, 20 Sep 2018 09:38:32 +0200

libpve-common-perl (5.0-38) unstable; urgency=medium

  * getopt_usage: do not display $standard_output_options

  * introcude new output format 'yaml'

  * PVE::CLIHandler - allow to define additional parameters for output
    formatter

  * PVE::ACME - untaint saved account data

  * api dump: do not skip indexed params with only one index

 -- Proxmox Support Team <support@proxmox.com>  Fri, 27 Jul 2018 10:54:59 +0200

libpve-common-perl (5.0-37) unstable; urgency=medium

  * make CLI standard options opt-in for commands

 -- Proxmox Support Team <support@proxmox.com>  Wed, 18 Jul 2018 10:47:33 +0200

libpve-common-perl (5.0-36) unstable; urgency=medium

  * fix #1819: fork_worker: ensure sync'ed workers control terminal

  * new class to generate and format CLI output, including common render
    methods, table borders and output formats

  * add vxlan interface support

  * initial ifupdown2 option support for bridge and bond interfaces

 -- Proxmox Support Team <support@proxmox.com>  Tue, 10 Jul 2018 13:56:37 +0200

libpve-common-perl (5.0-35) unstable; urgency=medium

  * replace read_password_func from cli handler with more flexible param
    mapping

  * add print_text_table and print_api_result helper

 -- Proxmox Support Team <support@proxmox.com>  Wed, 27 Jun 2018 12:33:09 +0200

libpve-common-perl (5.0-34) unstable; urgency=medium

  * split out systemd specific code to own perl module

 -- Proxmox Support Team <support@proxmox.com>  Fri, 15 Jun 2018 12:05:54 +0200

libpve-common-perl (5.0-33) unstable; urgency=medium

  * only show subcommand specific usage if command incomplete

  * filter out aliases when trying to expand command

  * fix handling unknown commands

  * add a generalized 'read and confirm password' sub

  * improve bash completion

  * fix getopt when invoking without arguments

  * ensure errors from forked commands get returned correctly

 -- Proxmox Support Team <support@proxmox.com>  Thu, 14 Jun 2018 09:15:41 +0200

libpve-common-perl (5.0-32) unstable; urgency=medium

  * fix #1766: compare task start time numerically

  * add helper to dump API with resolved references

 -- Proxmox Support Team <support@proxmox.com>  Tue, 29 May 2018 07:33:47 +0200

libpve-common-perl (5.0-31) unstable; urgency=medium

  * add ACME library and challenge plugins

  * add Certificate helper

  * untaint PVE::Tools::df() return values

 -- Proxmox Support Team <support@proxmox.com>  Fri, 04 May 2018 12:39:02 +0200

libpve-common-perl (5.0-30) unstable; urgency=medium

  * pty: fix read_password prototype

  * cli: more generic interactive parameter definition

 -- Proxmox Support Team <support@proxmox.com>  Thu, 22 Mar 2018 09:08:08 +0100

libpve-common-perl (5.0-29) unstable; urgency=medium

  * CLIHandler: fix command usage string generation

  * fix #1682: handle relative years absolutely

  * introduce compute_param_mapping_hash helper

 -- Proxmox Support Team <support@proxmox.com>  Fri, 09 Mar 2018 08:56:03 +0100

libpve-common-perl (5.0-28) unstable; urgency=medium

  * net: replace brctl with iproute2 calls

  * schema: add bwlimit standard option and format

  * schema: allow ipv6 prefix lengths up to 128

  * net: remove flowid in traffic limit commands

 -- Proxmox Support Team <support@proxmox.com>  Mon, 19 Feb 2018 11:41:12 +0100

libpve-common-perl (5.0-27) unstable; urgency=medium

  * minor code updates for better reusability

 -- Proxmox Support Team <support@proxmox.com>  Mon, 22 Jan 2018 15:03:12 +0100

libpve-common-perl (5.0-26) unstable; urgency=medium

  * support sub command structures for command line utilities

  * JSONSchema: add fingerprint-sha256 standard option

 -- Proxmox Support Team <support@proxmox.com>  Thu, 18 Jan 2018 09:27:50 +0100

libpve-common-perl (5.0-25) unstable; urgency=medium

  * fix issue where 0.5MB converted to GB becomes 0

  * fix issue which caused the web GUI to not show a new login window when the
    ticket becomes invalid (eg. timed out)

 -- Proxmox Support Team <support@proxmox.com>  Fri, 15 Dec 2017 13:25:41 +0100

libpve-common-perl (5.0-24) unstable; urgency=medium

  * let password queries be cancelled via Ctrl+C again

  * improve vnc port allocation stability

 -- Proxmox Support Team <support@proxmox.com>  Wed, 13 Dec 2017 15:05:05 +0100

libpve-common-perl (5.0-23) unstable; urgency=medium

  * added pty handling modules for upcoming pve-xtermjs package

 -- Proxmox Support Team <support@proxmox.com>  Mon, 04 Dec 2017 10:14:24 +0100

libpve-common-perl (5.0-22) unstable; urgency=medium

  * daemon: fix termination of busy workers on reload

 -- Proxmox Support Team <support@proxmox.com>  Mon, 20 Nov 2017 14:22:07 +0100

libpve-common-perl (5.0-21) unstable; urgency=medium

  * daemon: refactor and cleanup

  * daemon: don't send SIGTERM before restart on leave_children_open_on_reload

  * lock_file_full: add missing trailing newline

  * JSONSchema.pm - add a 'download' attribute

 -- Proxmox Support Team <support@proxmox.com>  Tue, 14 Nov 2017 08:01:25 +0100

libpve-common-perl (5.0-20) unstable; urgency=medium

  * tools: add run_fork

 -- Proxmox Support Team <support@proxmox.com>  Tue, 17 Oct 2017 15:08:48 +0200

libpve-common-perl (5.0-19) unstable; urgency=medium

  * PVE::Subscription - new class to simplify subscription management

  * ProcFSTools:read_proc_mounts: increase read size

  * tools: df: handle a failing df

 -- Proxmox Support Team <support@proxmox.com>  Tue, 03 Oct 2017 11:34:44 +0200

libpve-common-perl (5.0-18) unstable; urgency=medium

  * use double hyphens for command options in the documentation

  * fix an issue with signal handlers being replaced leading to services not
    shutting down properly

  * tools: add `convert_size` for generic byte conversion

 -- Proxmox Support Team <support@proxmox.com>  Tue, 12 Sep 2017 13:40:53 +0200

libpve-common-perl (5.0-17) unstable; urgency=medium

  * api: fix rendering of filepath/string parameters

  * tools: add pipe_socket_to_command

  * JSONSchema: add parse_boolean helper

  * restenv: catch broadcast_tasklist errors gracefully

 -- Proxmox Support Team <support@proxmox.com>  Wed, 6 Sep 2017 09:34:43 +0200

libpve-common-perl (5.0-16) unstable; urgency=medium

  * add helper to time-out hard blocking operations (eg. on stale NFS mounts)

 -- Proxmox Support Team <support@proxmox.com>  Fri, 30 Jun 2017 09:18:04 +0200

libpve-common-perl (5.0-15) unstable; urgency=medium

  * use more reliable checks in wait_for_vnc_port

 -- Proxmox Support Team <support@proxmox.com>  Tue, 27 Jun 2017 11:23:25 +0200

libpve-common-perl (5.0-14) unstable; urgency=medium

  * calendarevent: add the parsing error message to the format

  * calendarevent: add ability to have multiple timespecs for hours and minutes

  * calendarevent: trim event and check if empty

  * calendarevent: check range for start also without repetition

  * add and use physical NIC regexp

 -- Proxmox Support Team <support@proxmox.com>  Thu, 22 Jun 2017 08:25:57 +0200

libpve-common-perl (5.0-13) unstable; urgency=medium

  * calendarevent: change sorting of hours and minutes to numeric

  * tools: next_unused_port: use IPPROTO_TCP explicitly

  * tools: unused ports: optional address parameter

  * PVE::JSONSchema - add proxyto_callback property

  * Revert "JSONSchema.pm: register new standard option pve-replicate

  * swap raw syscall numbers with syscall.ph for easier porting

 -- Proxmox Support Team <support@proxmox.com>  Wed, 31 May 2017 09:06:35 +0200

libpve-common-perl (5.0-12) unstable; urgency=medium

  * fix #1388: cpuset: sort members numerically

  * CalendarEvent.pm: implement parser/utils for systemd like calender exents

  * Tools: make file-locking aware of external exception sources

  * SectionConfig.pm: pass section data to format_section_header

  * JSONSchema.pm: register new standard option pve-replicate

 -- Proxmox Support Team <support@proxmox.com>  Thu, 18 May 2017 15:43:30 +0200

libpve-common-perl (5.0-11) unstable; urgency=medium

  * fix decoding of array and hash CLI parameters

  * add network hostname -> IP helpers

 -- Proxmox Support Team <support@proxmox.com>  Fri, 5 May 2017 12:39:00 +0200

libpve-common-perl (5.0-10) unstable; urgency=medium

  * mark decode_utf8_parameters() as depreciated

  * use Encode::Locale to encode parameters read from console(getopt)

 -- Proxmox Support Team <support@proxmox.com>  Tue, 02 May 2017 11:52:19 +0200

libpve-common-perl (5.0-9) unstable; urgency=medium

  * PVE::RESTEnvironment::get_user - add $noerr parameter

 -- Proxmox Support Team <support@proxmox.com>  Sat, 29 Apr 2017 08:28:11 +0200

libpve-common-perl (5.0-8) unstable; urgency=medium

  * remove wrong (and superfluous) range check in cpusets

 -- Proxmox Support Team <support@proxmox.com>  Thu, 20 Apr 2017 12:29:17 +0200

libpve-common-perl (5.0-7) unstable; urgency=medium

  * journal: allow filtering for a specific service

  * net: only disable ipv6 when creating a bridge/interface

  * fix uninitialized return code in run_command

 -- Proxmox Support Team <support@proxmox.com>  Mon, 10 Apr 2017 16:07:18 +0200

libpve-common-perl (5.0-6) unstable; urgency=medium

  * Add utility subroutine to get the fully qualified domain name of a host

 -- Proxmox Support Team <support@proxmox.com>  Mon, 03 Apr 2017 11:07:47 +0200

libpve-common-perl (5.0-5) unstable; urgency=medium

  * PVE::Tools::encrypt_pw() - new helper

 -- Proxmox Support Team <support@proxmox.com>  Thu, 30 Mar 2017 17:50:44 +0200

libpve-common-perl (5.0-4) unstable; urgency=medium

  * OTP.pm: new class with OTP helpers

 -- Proxmox Support Team <support@proxmox.com>  Thu, 30 Mar 2017 17:40:11 +0200

libpve-common-perl (5.0-3) unstable; urgency=medium

  * Notify.pm: use Clone::clone instead of Storable::dclone

 -- Proxmox Support Team <support@proxmox.com>  Tue, 21 Mar 2017 12:07:07 +0100

libpve-common-perl (5.0-2) unstable; urgency=medium

  * Add keeplocale parameter required by some API commands

 -- Proxmox Support Team <support@proxmox.com>  Mon, 13 Mar 2017 15:02:41 +0100

libpve-common-perl (5.0-1) unstable; urgency=medium

  * bump version for Debian Stretch

 -- Proxmox Support Team <support@proxmox.com>  Wed, 8 Mar 2017 10:27:09 +0100

libpve-common-perl (4.0-93) unstable; urgency=medium

  * SectionConfig::check_value: return bool/numbers as numeric value

  * JSONSchema::check_type: return success (not value)

  * RESTEnvironment->init_request: reset result_attributes

  * SectionConfig: add new parameter $skip_type to createSchema()

  * SectionConfig:write_config: sort options by key name

  * SectionConfig: allow to get class specific updateSchema()

  * (maybe) fixes #1229: fix port reservation

  * Fix example to latest RestHandler

 -- Proxmox Support Team <support@proxmox.com>  Wed, 08 Mar 2017 06:17:44 +0100

libpve-common-perl (4.0-92) unstable; urgency=medium

  * stop using ifconfig from net-tools

  * schema updates

 -- Proxmox Support Team <support@proxmox.com>  Thu, 09 Feb 2017 11:39:13 +0100

libpve-common-perl (4.0-91) unstable; urgency=medium

  * Fix interface writer for bridge_ports and slaves.

  * ensure correct upgrade path

 -- Proxmox Support Team <support@proxmox.com>  Mon, 6 Feb 2017 14:45:20 +0100

libpve-common-perl (4.0-90) unstable; urgency=medium

  * RESTEnvironment: let check_worker take a $self

 -- Proxmox Support Team <support@proxmox.com>  Fri, 27 Jan 2017 10:57:13 +0100

libpve-common-perl (4.0-89) unstable; urgency=medium

  * fix #1232: cleanup bridges on veth_delete

  * split abstract base modules into separate libpve-guest-common-perl package

 -- Proxmox Support Team <support@proxmox.com>  Wed, 25 Jan 2017 09:10:47 +0100

libpve-common-perl (4.0-88) unstable; urgency=medium

  * PVE::Ticket - new helper class to create auth tickets

 -- Proxmox Support Team <support@proxmox.com>  Thu, 19 Jan 2017 12:53:08 +0100

libpve-common-perl (4.0-87) unstable; urgency=medium

  * RESTHandler.pm: remove register_page_formatter (no longer required)

  * JSONSchema: remove formatter option

  * PVE::RESTEnvironment: new base class for PVE::RPCEnvironment

 -- Proxmox Support Team <support@proxmox.com>  Thu, 19 Jan 2017 09:09:15 +0100

libpve-common-perl (4.0-86) unstable; urgency=medium

  * CLIHandler.pm: remove calls to PVE::RPCEnvironment

  * CLIHandler.pm: add setup_environment hook

  * CLIHandler.pm: remove run as root restriction

 -- Proxmox Support Team <support@proxmox.com>  Fri, 13 Jan 2017 11:22:18 +0100

libpve-common-perl (4.0-85) unstable; urgency=medium

  * set 'snapshot-delete' lock when deleting snapshot

 -- Proxmox Support Team <support@proxmox.com>  Thu, 22 Dec 2016 12:36:27 +0100

libpve-common-perl (4.0-84) unstable; urgency=medium

  * CpuSet short_string - avoid ranges like 0-0, 1-1, 2-2, ...

  * CpuSet write_to_cgroup: catch errors from close()

 -- Proxmox Support Team <support@proxmox.com>  Wed, 21 Dec 2016 11:53:02 +0100

libpve-common-perl (4.0-83) unstable; urgency=medium

  * safe_read_from: add filename parameter to improve error messages

 -- Proxmox Support Team <support@proxmox.com>  Mon, 28 Nov 2016 07:45:43 +0100

libpve-common-perl (4.0-82) unstable; urgency=medium

  * cpuset: fix short_string

 -- Proxmox Support Team <support@proxmox.com>  Wed, 23 Nov 2016 12:21:53 +0100

libpve-common-perl (4.0-81) unstable; urgency=medium

  * use better regex for remote ip check

  * schema_get_type_text: do not always expand enums

  * schema_get_type_text: render generic types as <type>

 -- Proxmox Support Team <support@proxmox.com>  Tue, 22 Nov 2016 11:50:30 +0100

libpve-common-perl (4.0-80) unstable; urgency=medium

  * use the pvecm mtunnel command to get remote migration ip

  * Fix #1188: tempfile: use /run by default

  * JSONSchema: allow named formats in parse_property_string

 -- Proxmox Support Team <support@proxmox.com>  Thu, 03 Nov 2016 09:45:31 +0100

libpve-common-perl (4.0-79) unstable; urgency=medium

  * CpuSet: read $MAX_CPUID from /proc/cpuinfo

  * CpuSet: new max_cpuid() method (replaces static class var)

  * add get_local_ip_from_cidr

 -- Proxmox Support Team <support@proxmox.com>  Fri, 28 Oct 2016 17:45:04 +0200

libpve-common-perl (4.0-78) unstable; urgency=medium

  * CpuSet: add helper to format/print cpu sets

 -- Proxmox Support Team <support@proxmox.com>  Fri, 28 Oct 2016 07:04:18 +0200

libpve-common-perl (4.0-77) unstable; urgency=medium

  * new class PVE::CpuSet: Simply class to handle cpu sets

 -- Proxmox Support Team <support@proxmox.com>  Wed, 26 Oct 2016 11:16:07 +0200

libpve-common-perl (4.0-76) unstable; urgency=medium

  * SectionConfig: always write out explicitly set booleans

 -- Proxmox Support Team <support@proxmox.com>  Thu, 20 Oct 2016 06:16:21 +0200

libpve-common-perl (4.0-75) unstable; urgency=medium

  * correct spelling of synopsis

 -- Proxmox Support Team <support@proxmox.com>  Fri, 07 Oct 2016 09:02:36 +0200

libpve-common-perl (4.0-74) unstable; urgency=medium

  * Network: add disable_ipv6 and use it

  * fix doc generator (do not convert efidisk0 to efidisk[N])

 -- Proxmox Support Team <support@proxmox.com>  Thu, 29 Sep 2016 12:46:23 +0200

libpve-common-perl (4.0-73) unstable; urgency=medium

  * schema_get_type_text: always access values as number

  * add typetext property for more complex types

 -- Proxmox Support Team <support@proxmox.com>  Fri, 16 Sep 2016 08:48:18 +0200

libpve-common-perl (4.0-72) unstable; urgency=medium

  * allow Regexp objects for strings in the schema

  * tools: optional prefix for random_ether_addr

  * harden file_set_contents against symlinks attacks (thanks to
    RACK911Labs.com for the hint)

  * backport file_copy from PVE 4

 -- Proxmox Support Team <support@proxmox.com>  Tue, 16 Aug 2016 16:53:36 +0200

libpve-common-perl (4.0-71) unstable; urgency=medium

  * fix mac address generation limitation

  * fix #1046: add non-snapshotted disks as unused

  * df: untaint the result

 -- Proxmox Support Team <support@proxmox.com>  Mon, 11 Jul 2016 11:29:42 +0200

libpve-common-perl (4.0-70) unstable; urgency=medium

  * Fix #132: hold a lock while setting up vlan bridges

 -- Proxmox Support Team <support@proxmox.com>  Wed, 22 Jun 2016 11:21:16 +0200

libpve-common-perl (4.0-69) unstable; urgency=medium

  * vlan fixups: remove existing vlan ids

 -- Proxmox Support Team <support@proxmox.com>  Tue, 21 Jun 2016 06:53:58 +0200

libpve-common-perl (4.0-68) unstable; urgency=medium

  * catch malformed mailto/mailfrom in sendmail

 -- Proxmox Support Team <support@proxmox.com>  Thu, 09 Jun 2016 17:56:26 +0200

libpve-common-perl (4.0-67) unstable; urgency=medium

  * added: enter_systemd_scope

  * move Network::get_active_interfaces to ProcFSTools

  * add netmasks starting from /8 to local netmask list

  * Consider /31 and /32 valid subnet masks

 -- Proxmox Support Team <support@proxmox.com>  Fri, 03 Jun 2016 11:27:13 +0200

libpve-common-perl (4.0-66) unstable; urgency=medium

  * added: openat, mkdirat

  * Allow O_PATH and O_TMPFILE to be exported

 -- Proxmox Support Team <support@proxmox.com>  Wed, 01 Jun 2016 11:31:59 +0200

libpve-common-perl (4.0-65) unstable; urgency=medium

  * run_cli_handler: add no_rpcenv parameter

 -- Proxmox Support Team <support@proxmox.com>  Wed, 25 May 2016 11:33:52 +0200

libpve-common-perl (4.0-64) unstable; urgency=medium

  * print_property_string: don't print the default key's name

 -- Proxmox Support Team <support@proxmox.com>  Mon, 23 May 2016 06:26:40 +0200

libpve-common-perl (4.0-63) unstable; urgency=medium

  * show warning when using VLAN 1 on a VLAN aware bridge

 -- Proxmox Support Team <support@proxmox.com>  Wed, 18 May 2016 11:23:27 +0200

libpve-common-perl (4.0-62) unstable; urgency=medium

  * re-enable run_cli, which is still in use

 -- Proxmox Support Team <support@proxmox.com>  Sat, 14 May 2016 11:27:23 +0200

libpve-common-perl (4.0-61) unstable; urgency=medium

  * remove PodParser.pm, implement keyAlias feature (replaces group feature)

 -- Proxmox Support Team <support@proxmox.com>  Wed, 11 May 2016 11:09:29 +0200

libpve-common-perl (4.0-60) unstable; urgency=medium

  * setup_tc_rate_limit: Use run_command instead of system

  * When starting in debug mode, starts the daemon without going
    through systemctl

 -- Proxmox Support Team <support@proxmox.com>  Tue, 03 May 2016 07:05:49 +0200

libpve-common-perl (4.0-59) unstable; urgency=medium

  * Fix #908: cleanup OVS ports in tap_unplug

 -- Proxmox Support Team <support@proxmox.com>  Wed, 13 Apr 2016 06:37:15 +0200

libpve-common-perl (4.0-58) unstable; urgency=medium

  * Add validate_ssh_public_keys

  * Handle string parameter to file content replacement

  * Tools: add sendmail

  * Tools: add tempfile and tempfile_contents

  * fix O_PATH value

 -- Proxmox Support Team <support@proxmox.com>  Tue, 05 Apr 2016 06:28:45 +0200

libpve-common-perl (4.0-57) unstable; urgency=medium

  * fix #923: uninitalized value in remove_lock

  * new PVE::RESTHandler::dump_properties

  * generate_typetext: handle enums and booleans automatically

  * property strings: introduce key grouping feature

 -- Proxmox Support Team <support@proxmox.com>  Fri, 01 Apr 2016 07:15:56 +0200

libpve-common-perl (4.0-56) unstable; urgency=medium

  * add the 'urlencoded' string format

  * property strings: check for commas in values

 -- Proxmox Support Team <support@proxmox.com>  Mon, 21 Mar 2016 08:47:06 +0100

libpve-common-perl (4.0-55) unstable; urgency=medium

  * add missing check for undef in is_mounted

 -- Proxmox Support Team <support@proxmox.com>  Wed, 16 Mar 2016 16:48:19 +0100

libpve-common-perl (4.0-54) unstable; urgency=medium

  * net: don't die in get_active_interfaces() and try both address families

 -- Proxmox Support Team <support@proxmox.com>  Tue, 15 Mar 2016 06:45:55 +0100

libpve-common-perl (4.0-53) unstable; urgency=medium

  * net: tap_plug() needs to apply rate limiting

  * network: tap_rate_limit: fix uninitialized value

 -- Proxmox Support Team <support@proxmox.com>  Tue, 08 Mar 2016 15:51:12 +0100

libpve-common-perl (4.0-52) unstable; urgency=medium

  * AbstractConfig: Decide whether volume is added as unused in subclass

  * AbstractConfig: Introduce __snapshot_create_vol_snapshots_hook

 -- Proxmox Support Team <support@proxmox.com>  Tue, 08 Mar 2016 11:34:24 +0100

libpve-common-perl (4.0-51) unstable; urgency=medium

  * Add AbstractConfig base class

 -- Proxmox Support Team <support@proxmox.com>  Thu, 03 Mar 2016 10:12:26 +0100

libpve-common-perl (4.0-50) unstable; urgency=medium

  * Add since and until parameter to dump_journal

  * pod: generate property string documentation

 -- Proxmox Support Team <support@proxmox.com>  Wed, 02 Mar 2016 06:23:24 +0100

libpve-common-perl (4.0-49) unstable; urgency=medium

  * schema: error on missing keys without default keys

 -- Proxmox Support Team <support@proxmox.com>  Thu, 18 Feb 2016 09:40:35 +0100

libpve-common-perl (4.0-48) unstable; urgency=medium

  * added syncfs syscall and sync_mountpoint helper

  * Applying: schema: disable additional properties in property strings

 -- Proxmox Support Team <support@proxmox.com>  Thu, 11 Feb 2016 11:24:34 +0100

libpve-common-perl (4.0-47) unstable; urgency=medium

  * Implement refcounting for flocks

  * CLIHandler: add missing use PVE::INotify

  * Fix #882: active state of interfaces depends on ipv6

 -- Proxmox Support Team <support@proxmox.com>  Wed, 10 Feb 2016 11:13:32 +0100

libpve-common-perl (4.0-46) unstable; urgency=medium

  * add upid_wait method

  * SectionConfig: disable duplicate plugin registration

  * Tools: add setns system call

 -- Proxmox Support Team <support@proxmox.com>  Wed, 27 Jan 2016 16:55:45 +0100

libpve-common-perl (4.0-45) unstable; urgency=medium

  * network: fix uninitialized value error

 -- Proxmox Support Team <support@proxmox.com>  Mon, 18 Jan 2016 16:54:06 +0100

libpve-common-perl (4.0-44) unstable; urgency=medium

  * network : add trunks support

 -- Proxmox Support Team <support@proxmox.com>  Fri, 15 Jan 2016 17:26:05 +0100

libpve-common-perl (4.0-43) unstable; urgency=medium

  * Fix #861: use safer sprintf formatting

 -- Proxmox Support Team <support@proxmox.com>  Fri, 08 Jan 2016 12:50:43 +0100

libpve-common-perl (4.0-42) unstable; urgency=medium

  * bash completion: allow fall back to default completion

  * lock_file_full: output also lockname if it cannot be acquired

 -- Proxmox Support Team <support@proxmox.com>  Sat, 19 Dec 2015 09:06:24 +0100

libpve-common-perl (4.0-41) unstable; urgency=medium

  * Daemon: don't clear CLOEXEC on daemon sockets

 -- Proxmox Support Team <support@proxmox.com>  Mon, 07 Dec 2015 11:17:21 +0100

libpve-common-perl (4.0-40) unstable; urgency=medium

  * run_command: return exit code and add noerr option

 -- Proxmox Support Team <support@proxmox.com>  Mon, 30 Nov 2015 13:00:15 +0100

libpve-common-perl (4.0-39) unstable; urgency=medium

  * add function file_copy

  * print_property_string: skip keys early

 -- Proxmox Support Team <support@proxmox.com>  Thu, 26 Nov 2015 08:09:04 +0100

libpve-common-perl (4.0-38) unstable; urgency=medium

  * Network setup: avoid access to undefinded var $tag

 -- Proxmox Support Team <support@proxmox.com>  Thu, 19 Nov 2015 06:24:53 +0100

libpve-common-perl (4.0-37) unstable; urgency=medium

  * ProcFSTools: implement conforming parse_mounts

 -- Proxmox Support Team <support@proxmox.com>  Fri, 13 Nov 2015 11:16:33 +0100

libpve-common-perl (4.0-36) unstable; urgency=medium

  * Tools::df: fork and use Filesys::Df

  * print_property_string: skip undefined values

  * fix CLONE constant declaration

  * Tools: make unshare behave like other perl syscalls

 -- Proxmox Support Team <support@proxmox.com>  Fri, 30 Oct 2015 07:03:50 +0100

libpve-common-perl (4.0-35) unstable; urgency=medium

  * read_prox_net_ipv6_route fixes

 -- Proxmox Support Team <support@proxmox.com>  Fri, 23 Oct 2015 12:13:55 +0200

libpve-common-perl (4.0-34) unstable; urgency=medium

  * network: IP_from_cidr and is_ip_in_cidr helpers

  * half-revert: remove autostart property from bridge ports

 -- Proxmox Support Team <support@proxmox.com>  Mon, 19 Oct 2015 11:14:12 +0200

libpve-common-perl (4.0-33) unstable; urgency=medium

  * allow /32 ipv4 cidrs

 -- Proxmox Support Team <support@proxmox.com>  Fri, 16 Oct 2015 09:53:52 +0200

libpve-common-perl (4.0-32) unstable; urgency=medium

  * print_property_string: disk-size is a format, not a type

  * Shorter implementation of random_ether_addr()

 -- Proxmox Support Team <support@proxmox.com>  Thu, 15 Oct 2015 12:22:14 +0200

libpve-common-perl (4.0-31) unstable; urgency=medium

  * parse_property_string: add newline to error strings

 -- Proxmox Support Team <support@proxmox.com>  Fri, 09 Oct 2015 08:43:47 +0200

libpve-common-perl (4.0-30) unstable; urgency=medium

  * depend on libclone-perl

  * api_clone_schema: use Clone::clone instead of Storable::dclone

 -- Proxmox Support Team <support@proxmox.com>  Wed, 07 Oct 2015 08:52:09 +0200

libpve-common-perl (4.0-29) unstable; urgency=medium

  * INotify::read_etc_resolv_conf: ipv6 support

 -- Proxmox Support Team <support@proxmox.com>  Mon, 05 Oct 2015 12:32:00 +0200

libpve-common-perl (4.0-28) unstable; urgency=medium

  * run_cli_handler: add no_init parameter for lxc mount hook

 -- Proxmox Support Team <support@proxmox.com>  Fri, 02 Oct 2015 13:42:37 +0200

libpve-common-perl (4.0-27) unstable; urgency=medium

  * CLIHandler: fix manpage for method using 'password' handlers.

  * run_cli_handler: replaces run_cli()
  
 -- Proxmox Support Team <support@proxmox.com>  Fri, 02 Oct 2015 10:43:14 +0200

libpve-common-perl (4.0-26) unstable; urgency=medium

  * added JSONSchema::print_property_string

  * JSONSchema: added disk-size format

  * Added PVE::JSONSchema::parse_size/format_size

  * Support named formats in typetext generation

 -- Proxmox Support Team <support@proxmox.com>  Thu, 01 Oct 2015 11:26:11 +0200

libpve-common-perl (4.0-25) unstable; urgency=medium

  * read|write network interfaces : add support for vlan interfaces

 -- Proxmox Support Team <support@proxmox.com>  Fri, 25 Sep 2015 07:03:01 +0200

libpve-common-perl (4.0-24) unstable; urgency=medium

  * JSONSchema: verify comma-separated property strings

  * JSONSchema: pve-ipv4/6-config and CIDR split

 -- Proxmox Support Team <support@proxmox.com>  Wed, 23 Sep 2015 08:20:44 +0200

libpve-common-perl (4.0-23) unstable; urgency=medium

  * support QinQ / vlan stacking

  * improve bash completion

  * Tools: add unshare system call

  * Allow top level devel domain name up to 63 characters in email adresse

 -- Proxmox Support Team <support@proxmox.com>  Mon, 21 Sep 2015 12:11:17 +0200

libpve-common-perl (4.0-22) unstable; urgency=medium

  * Tools::run_command: support command pipes (array of arrays)

  * Tools::run_command: add documentation

  * parse/set bridge_vlan_aware flag

 -- Proxmox Support Team <support@proxmox.com>  Wed, 16 Sep 2015 09:11:29 +0200

libpve-common-perl (4.0-21) unstable; urgency=medium

  * remove autostart property from bridge ports

  * CLIHandler: allow binaries with '-' in command name

 -- Proxmox Support Team <support@proxmox.com>  Tue, 15 Sep 2015 09:04:01 +0200

libpve-common-perl (4.0-20) unstable; urgency=medium

  * avoid Exporter warning with Cwd

 -- Proxmox Support Team <support@proxmox.com>  Wed, 09 Sep 2015 09:13:11 +0200

libpve-common-perl (4.0-19) unstable; urgency=medium

  * add missing formatter property to method schema

  * CLIHandler: add helper to generate bash completion (and config)

  * add helpers to verify API without starting the binary

  * remove + from getopt's prefix_pattern

  * new helpers: read_proc_mounts and is_mounted

 -- Proxmox Support Team <support@proxmox.com>  Tue, 08 Sep 2015 07:16:47 +0200

libpve-common-perl (4.0-18) unstable; urgency=medium

  * added 'extra-args' CLI handling

  * add bash completion handler

 -- Proxmox Support Team <support@proxmox.com>  Tue, 01 Sep 2015 17:47:18 +0200

libpve-common-perl (4.0-17) unstable; urgency=medium

  * Added PVE::Network::tcp_ping to replace Net::Ping

  * Tools::run_with_timeout improvement + hires alarm

  * Add generic parse_host_and_port function

 -- Proxmox Support Team <support@proxmox.com>  Fri, 28 Aug 2015 11:37:10 +0200

libpve-common-perl (4.0-16) unstable; urgency=medium

  * fix bug #860: fix tc rate control

 -- Proxmox Support Team <support@proxmox.com>  Mon, 17 Aug 2015 09:43:41 +0200

libpve-common-perl (4.0-15) unstable; urgency=medium

  * add tap device name parse fix

 -- Proxmox Support Team <support@proxmox.com>  Mon, 10 Aug 2015 09:06:28 +0200

libpve-common-perl (4.0-14) unstable; urgency=medium

  * get_standard_option: do not overwrite defaults when they evaluate to false
  
 -- Proxmox Support Team <support@proxmox.com>  Tue, 04 Aug 2015 08:59:48 +0200

libpve-common-perl (4.0-13) unstable; urgency=medium

  * fix tap_plug with vlan for non aware vlan bridges

 -- Proxmox Support Team <support@proxmox.com>  Mon, 03 Aug 2015 16:13:33 +0200

libpve-common-perl (4.0-12) unstable; urgency=medium

  * tap_plug : add support for vlan aware linux bridge

  * replace /sbin/vconfig with /sbin/ip call
  
 -- Proxmox Support Team <support@proxmox.com>  Thu, 30 Jul 2015 08:59:52 +0200

libpve-common-perl (4.0-11) unstable; urgency=medium

  * add ProcFSTools::read_proc_net_ipv6_route

  * added constants: ipv4_reverse_mask and ipv4_mask_hash_localnet 

 -- Proxmox Support Team <support@proxmox.com>  Mon, 27 Jul 2015 13:12:28 +0200

libpve-common-perl (4.0-10) unstable; urgency=medium

  * add veth_create and veth_delete

 -- Proxmox Support Team <support@proxmox.com>  Fri, 26 Jun 2015 11:50:24 +0200

libpve-common-perl (4.0-9) unstable; urgency=medium

  * add IPv6 support for /etc/network/interfaces

 -- Proxmox Support Team <support@proxmox.com>  Fri, 26 Jun 2015 07:56:05 +0200

libpve-common-perl (4.0-8) unstable; urgency=medium

  * PVE::Daemon now calls systemctl for start/stop/restart

 -- Proxmox Support Team <support@proxmox.com>  Fri, 19 Jun 2015 07:23:46 +0200

libpve-common-perl (4.0-7) unstable; urgency=medium

  * new helper dump_journal to view systemd journal

 -- Proxmox Support Team <support@proxmox.com>  Tue, 09 Jun 2015 12:16:24 +0200

libpve-common-perl (4.0-6) unstable; urgency=medium

  * add trigger for pve-api-updates

 -- Proxmox Support Team <support@proxmox.com>  Mon, 01 Jun 2015 13:18:00 +0200

libpve-common-perl (4.0-5) unstable; urgency=medium

  * defer some daemon setup routines

 -- Proxmox Support Team <support@proxmox.com>  Thu, 28 May 2015 18:07:34 +0200

libpve-common-perl (4.0-4) unstable; urgency=medium

  *  spice-proxy format now uses new address format

 -- Proxmox Support Team <support@proxmox.com>  Wed, 27 May 2015 15:33:40 +0200

libpve-common-perl (4.0-3) unstable; urgency=medium

  * add utility to fetch the socket family for a hostname

  * provide Tools::unpack_sockaddr_in46

  * new helper: getaddrinfo_all

  * add a socket family argument to next_*_port functions

 -- Proxmox Support Team <support@proxmox.com>  Fri, 08 May 2015 12:37:55 +0200

libpve-common-perl (4.0-2) unstable; urgency=medium

  * register new standard option 'pve-startup-order'

 -- Proxmox Support Team <support@proxmox.com>  Wed, 22 Apr 2015 09:56:10 +0200

libpve-common-perl (4.0-1) unstable; urgency=medium

  * bump version for Debian Jessie

 -- Proxmox Support Team <support@proxmox.com>  Thu, 26 Feb 2015 11:18:57 +0100

libpve-common-perl (3.0-24) unstable; urgency=low

  * next_migrate_port: higher port range 

  * next_unused_port: test with bind to all IPs
  
 -- Proxmox Support Team <support@proxmox.com>  Wed, 11 Feb 2015 06:37:44 +0100

libpve-common-perl (3.0-23) unstable; urgency=low

  * read_etc_network_interfaces : don't always add vmbr0

 -- Proxmox Support Team <support@proxmox.com>  Mon, 09 Feb 2015 07:01:58 +0100

libpve-common-perl (3.0-22) unstable; urgency=low

  * implement pre-fork daemon

 -- Proxmox Support Team <support@proxmox.com>  Thu, 08 Jan 2015 14:49:37 +0100

libpve-common-perl (3.0-21) unstable; urgency=low

  * add abstract class to implement daemons

 -- Proxmox Support Team <support@proxmox.com>  Wed, 17 Dec 2014 14:49:18 +0100

libpve-common-perl (3.0-20) unstable; urgency=low

  * create_firewall_bridge_ovs : activate ovsint interface

 -- Proxmox Support Team <support@proxmox.com>  Thu, 11 Dec 2014 06:36:17 +0100

libpve-common-perl (3.0-19) unstable; urgency=low

  * new helper register_page_formater

 -- Proxmox Support Team <support@proxmox.com>  Tue, 06 May 2014 09:40:19 +0200

libpve-common-perl (3.0-18) unstable; urgency=low

  * speedup find_handler

 -- Proxmox Support Team <support@proxmox.com>  Thu, 24 Apr 2014 14:12:40 +0200

libpve-common-perl (3.0-17) unstable; urgency=low

  * dump_logfile: add filter regex

 -- Proxmox Support Team <support@proxmox.com>  Fri, 18 Apr 2014 07:20:57 +0200

libpve-common-perl (3.0-16) unstable; urgency=low

  * register new standard option pve-config-digest
  
  * move assert_if_modified to PVE::Tools

 -- Proxmox Support Team <support@proxmox.com>  Thu, 10 Apr 2014 09:49:30 +0200

libpve-common-perl (3.0-15) unstable; urgency=low

  * Add support for bridges with more than one physical link

 -- Proxmox Support Team <support@proxmox.com>  Wed, 19 Mar 2014 06:52:11 +0100

libpve-common-perl (3.0-14) unstable; urgency=low

  * correctly copy bridge config for vlan bridges

 -- Proxmox Support Team <support@proxmox.com>  Wed, 26 Feb 2014 07:50:47 +0100

libpve-common-perl (3.0-13) unstable; urgency=low

  * improve random MAC address generation

 -- Proxmox Support Team <support@proxmox.com>  Wed, 22 Jan 2014 07:37:14 +0100

libpve-common-perl (3.0-12) unstable; urgency=low

  * add support for openvswitch network configuration

 -- Proxmox Support Team <support@proxmox.com>  Fri, 27 Dec 2013 09:39:39 +0100

libpve-common-perl (3.0-11) unstable; urgency=low

  * add openvswitch support to tap_plug / tap_unplug
  
  * register CIDR format

  * register standard options for SPICE
  
 -- Proxmox Support Team <support@proxmox.com>  Sat, 21 Dec 2013 09:03:07 +0100

libpve-common-perl (3.0-10) unstable; urgency=low

  * wait_for_vnc_port: avoid unnecessarry delay by using usleep
  
  * new helper next_spice_port()

 -- Proxmox Support Team <support@proxmox.com>  Mon, 09 Dec 2013 13:16:55 +0100

libpve-common-perl (3.0-9) unstable; urgency=low

  * export regular expressions for IPv4 and IPv6 addresses
  
  * fix upid parser for long uptimes (> 497 days)

 -- Proxmox Support Team <support@proxmox.com>  Wed, 30 Oct 2013 12:45:52 +0100

libpve-common-perl (3.0-8) unstable; urgency=low

  * do not use 'intl' variant for en an gb keyboard layouts

 -- Proxmox Support Team <support@proxmox.com>  Wed, 23 Oct 2013 06:56:44 +0200

libpve-common-perl (3.0-7) unstable; urgency=low

  * use warnings everywhere.

 -- Proxmox Support Team <support@proxmox.com>  Tue, 01 Oct 2013 13:20:15 +0200

libpve-common-perl (3.0-6) unstable; urgency=low

  * auth.conf: avoid warning if file does not exist, fix file permissions

 -- Proxmox Support Team <support@proxmox.com>  Mon, 05 Aug 2013 07:57:16 +0200

libpve-common-perl (3.0-5) unstable; urgency=low

  * add parser for "/etc/apt/auth.conf"

 -- Proxmox Support Team <support@proxmox.com>  Thu, 25 Jul 2013 09:57:55 +0200

libpve-common-perl (3.0-4) unstable; urgency=low

  * fix bug #381: use persistent reservation file for ports

  * new function PVE::Tools::next_migrate_port()

 -- Proxmox Support Team <support@proxmox.com>  Mon, 13 May 2013 07:23:35 +0200

libpve-common-perl (3.0-3) unstable; urgency=low

  * fix date in copyright message

 -- Proxmox Support Team <support@proxmox.com>  Wed, 08 May 2013 10:55:00 +0200

libpve-common-perl (3.0-2) unstable; urgency=low

  * implement shared file locks

 -- Proxmox Support Team <support@proxmox.com>  Mon, 06 May 2013 11:49:10 +0200

libpve-common-perl (3.0-1) unstable; urgency=low

  * start 3.0 development

 -- Proxmox Support Team <support@proxmox.com>  Tue, 05 Mar 2013 11:43:46 +0100

libpve-common-perl (1.0-48) unstable; urgency=low

  * depend on libnet-ip-perl

  * Improved ipv4 addresses validation
  
 -- Proxmox Support Team <support@proxmox.com>  Mon, 25 Feb 2013 06:20:10 +0100

libpve-common-perl (1.0-47) unstable; urgency=low

  * fix bug #335: correctly verify ipv4 network masks

 -- Proxmox Support Team <support@proxmox.com>  Fri, 22 Feb 2013 09:13:35 +0100

libpve-common-perl (1.0-46) unstable; urgency=low

  * revert vlan changes
  
  * add parser for /etc/iscsi/initiatorname.iscsi

 -- Proxmox Support Team <support@proxmox.com>  Wed, 13 Feb 2013 10:57:20 +0100

libpve-common-perl (1.0-45) unstable; urgency=low

  * read_meminfo: query KSM page sharing
  
  * revert tc rate filter changes: they do not work as expected

 -- Proxmox Support Team <support@proxmox.com>  Fri, 01 Feb 2013 09:04:27 +0100

libpve-common-perl (1.0-44) unstable; urgency=low

  * vlan changes: use ip command instead of old vconfig, activate gvrp 
  by default, use bridge instead of raw ethernet device as vlan bridge

 -- Proxmox Support Team <support@proxmox.com>  Mon, 28 Jan 2013 11:57:33 +0100

libpve-common-perl (1.0-43) unstable; urgency=low

  * tc: use rate filter with mtu 64k (instead of avrate)

 -- Proxmox Support Team <support@proxmox.com>  Mon, 28 Jan 2013 06:59:32 +0100

libpve-common-perl (1.0-41) unstable; urgency=low

  * correctly count physical sockets

 -- Proxmox Support Team <support@proxmox.com>  Mon, 31 Dec 2012 08:24:40 +0100

libpve-common-perl (1.0-40) unstable; urgency=low

  * run_command: implement afterfork callback

 -- Proxmox Support Team <support@proxmox.com>  Mon, 10 Dec 2012 12:50:12 +0100

libpve-common-perl (1.0-39) unstable; urgency=low

  * remove hardcoded blowfish cipher

 -- Proxmox Support Team <support@proxmox.com>  Wed, 31 Oct 2012 13:55:06 +0100

libpve-common-perl (1.0-38) unstable; urgency=low

  * fix bug #273: retry flock if it fails with EINTR

 -- Proxmox Support Team <support@proxmox.com>  Wed, 31 Oct 2012 08:21:43 +0100

libpve-common-perl (1.0-37) unstable; urgency=low

  * fix bug #264: use option pipefail for shell commands

 -- Proxmox Support Team <support@proxmox.com>  Mon, 29 Oct 2012 09:45:11 +0100

libpve-common-perl (1.0-36) unstable; urgency=low

  * new helper wait_for_vnc_port()

 -- Proxmox Support Team <support@proxmox.com>  Wed, 24 Oct 2012 08:21:04 +0200

libpve-common-perl (1.0-35) unstable; urgency=low

  * fix bug in read_memory_usage

 -- Proxmox Support Team <support@proxmox.com>  Mon, 15 Oct 2012 06:32:30 +0200

libpve-common-perl (1.0-34) unstable; urgency=low

  * file_read_firstline: avoid warning with empty files

 -- Proxmox Support Team <support@proxmox.com>  Tue, 02 Oct 2012 08:05:10 +0200

libpve-common-perl (1.0-33) unstable; urgency=low

  * fix run_command: restore umask correctly

 -- Proxmox Support Team <support@proxmox.com>  Wed, 26 Sep 2012 13:16:22 +0200

libpve-common-perl (1.0-32) unstable; urgency=low

  * fix typo in error message

 -- Proxmox Support Team <support@proxmox.com>  Tue, 25 Sep 2012 06:08:02 +0200

libpve-common-perl (1.0-31) unstable; urgency=low

  * minor fix: remove debug output

 -- Proxmox Support Team <support@proxmox.com>  Tue, 11 Sep 2012 09:22:13 +0200

libpve-common-perl (1.0-30) unstable; urgency=low

  * allow more that 10 physical network interfaces

 -- Proxmox Support Team <support@proxmox.com>  Thu, 02 Aug 2012 07:28:17 +0200

libpve-common-perl (1.0-29) unstable; urgency=low

  * AbsrtactMigrate: use rsync flags AX (preserve ACLs and xattr)

 -- Proxmox Support Team <support@proxmox.com>  Thu, 14 Jun 2012 09:08:11 +0200

libpve-common-perl (1.0-28) unstable; urgency=low

  * added SectionConfig.pm, base class for Storage and Auth plugins.

 -- Proxmox Support Team <support@proxmox.com>  Wed, 16 May 2012 07:18:53 +0200

libpve-common-perl (1.0-27) unstable; urgency=low

  * fix bug #172: use DNS compatible regex in upid parser

 -- Proxmox Support Team <support@proxmox.com>  Fri, 20 Apr 2012 08:31:44 +0200

libpve-common-perl (1.0-26) unstable; urgency=low

  * add Turkish keyboard mappings

 -- Proxmox Support Team <support@proxmox.com>  Wed, 11 Apr 2012 08:35:13 +0200

libpve-common-perl (1.0-25) unstable; urgency=low

  * fix bug #135: use DNS compatible naming for 'pve-node'

 -- Proxmox Support Team <support@proxmox.com>  Mon, 02 Apr 2012 14:10:45 +0200

libpve-common-perl (1.0-24) unstable; urgency=low

  * fix bug #135: allow single letter 'dns-name', allow to start names
    with numbers

 -- Proxmox Support Team <support@proxmox.com>  Mon, 02 Apr 2012 12:04:02 +0200

libpve-common-perl (1.0-23) unstable; urgency=low

  * moved dir_glob_regex() and dir_glob_foreach() from PVE::Storage 
  to PVE::Tools
  
  * add vlan setup code to PVE::Network
  
 -- Proxmox Support Team <support@proxmox.com>  Wed, 28 Mar 2012 07:56:49 +0200

libpve-common-perl (1.0-22) unstable; urgency=low

  * return number of sockets in read_cpuinfo

 -- Proxmox Support Team <support@proxmox.com>  Mon, 26 Mar 2012 07:53:35 +0200

libpve-common-perl (1.0-21) unstable; urgency=low

  * use Digest::SHA instead of Digest::SHA1

 -- Proxmox Support Team <support@proxmox.com>  Tue, 20 Mar 2012 11:21:02 +0100

libpve-common-perl (1.0-20) unstable; urgency=low

  * fix bug #116, #103: try to keep ordering in /etc/network/interfaces

 -- Proxmox Support Team <support@proxmox.com>  Mon, 19 Mar 2012 13:30:07 +0100

libpve-common-perl (1.0-19) unstable; urgency=low

  * add dns-name format

 -- Proxmox Support Team <support@proxmox.com>  Mon, 12 Mar 2012 12:31:27 +0100

libpve-common-perl (1.0-18) unstable; urgency=low

  * try to keep ordering in /etc/network/interfaces

 -- Proxmox Support Team <support@proxmox.com>  Fri, 02 Mar 2012 12:33:34 +0100

libpve-common-perl (1.0-17) unstable; urgency=low

  * better error message for usermod command

 -- Proxmox Support Team <support@proxmox.com>  Thu, 01 Mar 2012 12:42:30 +0100

libpve-common-perl (1.0-16) unstable; urgency=low

  * try to keep comments in /etc/network/interfaces

 -- Proxmox Support Team <support@proxmox.com>  Thu, 01 Mar 2012 09:49:22 +0100

libpve-common-perl (1.0-15) unstable; urgency=low

  * add Swedish keymap

 -- Proxmox Support Team <support@proxmox.com>  Mon, 27 Feb 2012 09:46:36 +0100

libpve-common-perl (1.0-14) unstable; urgency=low

  * increase version to 1.0-14 for RC1

 -- Proxmox Support Team <support@proxmox.com>  Thu, 16 Feb 2012 15:12:15 +0100

libpve-common-perl (1.0-13) unstable; urgency=low

  * correctly decode utf8 CLI parameters.

 -- Proxmox Support Team <support@proxmox.com>  Thu, 19 Jan 2012 14:04:03 +0100

libpve-common-perl (1.0-12) unstable; urgency=low

  * new helper kvmkeymaplist()

  * fix bug 77: only use cmd2string when necessary
  
 -- Proxmox Support Team <support@proxmox.com>  Mon, 09 Jan 2012 11:44:11 +0100

libpve-common-perl (1.0-11) unstable; urgency=low

  * new helper run_with_timeout()

 -- Proxmox Support Team <support@proxmox.com>  Thu, 15 Dec 2011 11:25:01 +0100

libpve-common-perl (1.0-10) unstable; urgency=low

  * add helpers to implement migration

 -- Proxmox Support Team <support@proxmox.com>  Thu, 08 Dec 2011 11:03:54 +0100

libpve-common-perl (1.0-9) unstable; urgency=low

  * bug fixes for run_command()

 -- Proxmox Support Team <support@proxmox.com>  Fri, 02 Dec 2011 10:28:27 +0100

libpve-common-perl (1.0-8) unstable; urgency=low

  * make cli argument parser more flexible

 -- Proxmox Support Team <support@proxmox.com>  Wed, 23 Nov 2011 08:36:30 +0100

libpve-common-perl (1.0-7) unstable; urgency=low

  * bug fixes (see git log)

 -- Proxmox Support Team <support@proxmox.com>  Wed, 09 Nov 2011 10:07:38 +0100

libpve-common-perl (1.0-6) unstable; urgency=low

  * add PVE::Tools::random_ether_addr()

 -- Proxmox Support Team <support@proxmox.com>  Wed, 05 Oct 2011 09:19:39 +0200

libpve-common-perl (1.0-5) unstable; urgency=low

  * cleanups (prepare for beta release)

 -- Proxmox Support Team <support@proxmox.com>  Thu, 11 Aug 2011 07:23:00 +0200

libpve-common-perl (1.0-4) unstable; urgency=low

  * CLIHandler.pm: new command 'printmanpod' to generate manual pages.

 -- Proxmox Support Team <support@proxmox.com>  Wed, 10 Aug 2011 10:17:55 +0200

libpve-common-perl (1.0-3) unstable; urgency=low

  * fix CLIHandler.pm

 -- Proxmox Support Team <support@proxmox.com>  Fri, 05 Aug 2011 12:40:17 +0200

libpve-common-perl (1.0-2) unstable; urgency=low

  * depend on liburi-perl

 -- Proxmox Support Team <support@proxmox.com>  Thu, 14 Jul 2011 12:03:37 +0200

libpve-common-perl (1.0-1) unstable; urgency=low

  * initial package

 -- Proxmox Support Team <support@proxmox.com>  Mon, 09 Aug 2010 14:54:24 +0200
<|MERGE_RESOLUTION|>--- conflicted
+++ resolved
@@ -1,10 +1,3 @@
-<<<<<<< HEAD
-libpve-common-perl (8.1.0-1) bookworm; urgency=medium
-
-  * tools: remove mknod syscall#
-
- -- Jiangcuo <jiangcuo@bingsin.com>  Tue, 21 Nov 2023 13:04:21 +0100
-=======
 libpve-common-perl (8.1.1) bookworm; urgency=medium
 
   * fix #5141: network parser: fix accidental RE result re-use and add tests
@@ -22,7 +15,6 @@
   * expose SYS_prctl
 
  -- Proxmox Support Team <support@proxmox.com>  Wed, 06 Mar 2024 12:03:00 +0100
->>>>>>> 10349969
 
 libpve-common-perl (8.1.0) bookworm; urgency=medium
 
@@ -122,6 +114,12 @@
   * remove unused SysFSTools::pci_cleanup_mdev_device
 
  -- Proxmox Support Team <support@proxmox.com>  Wed, 07 Jun 2023 13:12:18 +0200
+ 
+libpve-common-perl (8.1.0-1) bookworm; urgency=medium
+
+  * tools: remove mknod syscall#
+
+ -- Jiangcuo <jiangcuo@bingsin.com>  Tue, 21 Nov 2023 13:04:21 +0100
 
 libpve-common-perl (8.0.1) bookworm; urgency=medium
 
